pub const TILE_SIZE: usize = 32;

pub const CHUNK_WIDTH: usize = 16;
pub const CHUNK_AREA: usize = CHUNK_WIDTH * CHUNK_WIDTH;

const VERTICES_PER_BLOCK: usize = 4;
const INDICES_PER_BLOCK: usize = 6;

const CHUNK_MESH_SIZE: usize = CHUNK_AREA * VERTICES_PER_BLOCK;
const CHUNK_INDEX_COUNT: usize = CHUNK_AREA * INDICES_PER_BLOCK;

use bevy::{
    prelude::*,
    render::{
        mesh::{Indices, PrimitiveTopology},
        render_asset::RenderAssetUsages,
    },
    sprite::Mesh2dHandle,
};
use bevy_xpbd_2d::prelude::*;
use enum_iterator::Sequence;
use rand::{rngs::StdRng, Rng, SeedableRng};

use crate::{
    chunk_manager::Chunks,
    utils::{
<<<<<<< HEAD
        get_global_position, get_neighboring_blocks_with_corners, get_neighboring_lights,
        get_neighboring_lights_with_corners, get_position_from_index,
=======
        get_global_position, get_index_from_position, get_neighboring_blocks_with_corners,
        get_neighboring_lights, get_neighboring_lights_with_corners, get_position_from_index,
>>>>>>> 884dc1a3
    },
    GameSettings, GameState,
};

#[derive(Clone, Copy, Debug, PartialEq)]
pub enum PlaceMode {
    WALL = 0,
    BLOCK = 1,
}

use serde::{Deserialize, Serialize};

#[derive(Clone, Copy, Debug, PartialEq, Default, PartialOrd, Serialize, Deserialize, Sequence)]
pub enum BlockType {
    #[default]
    AIR = 0,
    GRASS,
    DIRT,
    STONE,
    COBBLESTONE,
    PLANKS,
    TREE_LOG,
    LEAVES,
    GLASS,
    SIZE,
}

impl BlockType {
    fn is_transparent(&self) -> bool {
        match self {
            BlockType::AIR => true,
            BlockType::GLASS => true,
            BlockType::LEAVES => true,
            _ => false,
        }
    }

    fn is_passthrough(&self) -> bool {
        match self {
            BlockType::AIR => true,
            _ => false,
        }
    }

    fn can_flip_horizontally(&self) -> bool {
        match self {
            BlockType::GRASS => true,
            BlockType::DIRT => true,
            BlockType::STONE => true,
            BlockType::LEAVES => true,
            _ => false,
        }
    }

    fn can_flip_vertically(&self) -> bool {
        match self {
            BlockType::DIRT => true,
            BlockType::TREE_LOG => true,
            _ => false,
        }
    }
}

#[derive(Clone, Debug)]
pub struct Chunk {
    pub layers: [[BlockType; CHUNK_AREA]; 2],
    pub light: [u8; CHUNK_AREA],
}

#[derive(Component)]
pub struct ChunkComponent {
    pub position: IVec2,
}

#[derive(Component)]
pub struct ChunkLayer;

#[derive(Event)]
pub struct CalcLightChunks;

#[derive(Event)]
pub struct RemeshChunks;

#[derive(Event)]
pub struct RecollisionChunk {
    pub entity: Entity,
}

pub struct ChunkPlugin;
impl Plugin for ChunkPlugin {
    fn build(&self, app: &mut App) {
        app.add_event::<RemeshChunks>();
        app.add_event::<CalcLightChunks>();
        app.add_event::<RecollisionChunk>();
        app.add_systems(
            Update,
            (calculate_lighting, remesh, regenerate_collision)
                .chain()
                .run_if(in_state(GameState::Game)),
        );
    }
}

fn calculate_lighting(mut chunks: ResMut<Chunks>, mut calc_light_ev: EventReader<CalcLightChunks>) {
    for _ in calc_light_ev.read() {
        // Iterate more times so it propagates
        for _ in 0..16 {
            // First pass: collect the light data
            let mut light_updates = Vec::new();
            for (chunk_pos, chunk) in chunks.iter() {
                let mut light = [0; CHUNK_AREA];
                for i in 0..CHUNK_AREA {
                    if chunk.layers[PlaceMode::BLOCK as usize][i].is_transparent()
                        && chunk.layers[PlaceMode::WALL as usize][i].is_transparent()
                    {
                        light[i] = 15;
                    } else {
                        let pos = get_position_from_index(i);
                        let global = get_global_position(*chunk_pos, pos);
                        if let Some(neighbors) = get_neighboring_lights(&chunks, global) {
                            if let Some(max) = neighbors.iter().max() {
                                if *max > 0 {
                                    light[i] = max.saturating_sub(1);
                                }
                            }
                        }
                    }
                }
                light_updates.push((*chunk_pos, light));
            }

            // Second pass: apply the light updates
            for (chunk_pos, light) in light_updates {
                if let Some(m_chunk) = chunks.get_mut(&chunk_pos) {
                    // Apply the light updates to m_chunk here
                    m_chunk.light = light;
                }
            }
        }
    }
}

fn remesh(
    mut remesh_chunk_ev: EventReader<RemeshChunks>,
    chunks: Res<Chunks>,
    chunk_query: Query<(&Children, &ChunkComponent)>,
    chunk_layer_query: Query<&Mesh2dHandle, With<ChunkLayer>>,
    mut meshes: ResMut<Assets<Mesh>>,
    settings_res: Res<GameSettings>,
) {
    for _ in remesh_chunk_ev.read() {
        for (chunk_children, chunk_comp) in chunk_query.iter() {
            let Some(chunk) = chunks.get(&chunk_comp.position) else {
                continue;
            };

            for li in 0..chunk.layers.len() {
                let Ok(layer_mesh) = chunk_layer_query.get(chunk_children[li]) else {
                    continue;
                };
                let Some(mesh) = meshes.get_mut(layer_mesh.0.id()) else {
                    continue;
                };
                let mut vertex_positions = vec![[0.0; 3]; CHUNK_MESH_SIZE];
                let mut vertex_colors = vec![[0.0; 4]; CHUNK_MESH_SIZE];
                let mut vertex_uvs = vec![[0.0; 2]; CHUNK_MESH_SIZE];
                let mut indices: Vec<u32> = generate_chunk_indices();

                for i in 0..CHUNK_AREA {
                    let position = get_position_from_index(i);
                    if chunk.layers[li][i] <= BlockType::AIR {
                        continue;
                    }

                    // Positions
                    let pos_template = |pos: u32, x: bool| {
                        pos as f32 * TILE_SIZE as f32 + (x as usize * TILE_SIZE) as f32
                    };
                    let p = |a: bool, b: bool| {
                        [
                            pos_template(position.x, a),
                            pos_template(position.y, b),
                            0.0,
                        ]
                    };
                    let vertex_positions = &mut vertex_positions[i * VERTICES_PER_BLOCK..];
                    vertex_positions[0] = p(false, false);
                    vertex_positions[1] = p(true, false);
                    vertex_positions[2] = p(true, true);
                    vertex_positions[3] = p(false, true);

                    // Vertex Colors
                    // ...and also smooth lighting.
                    let wall_darkness = settings_res.wall_darkness;
                    let light = chunk.light[i] as f32 / 15.0;

                    let color = match li == PlaceMode::WALL as usize {
                        false => Color::srgb(light, light, light),
                        true => Color::srgb(
                            wall_darkness * light,
                            wall_darkness * light,
                            wall_darkness * light,
                        ),
                    };

                    for vertex_color in vertex_colors[i * VERTICES_PER_BLOCK..].iter_mut().take(4) {
                        *vertex_color = color.to_linear().to_vec4().to_array();
                    }

                    if settings_res.smooth_lighting {
                        let global = get_global_position(chunk_comp.position, position);
                        if let Some(neighbors) =
                            get_neighboring_lights_with_corners(&chunks, global)
                        {
                            let get_color = |f_light: f32| -> [f32; 4] {
                                if li == PlaceMode::BLOCK as usize {
                                    return [f_light, f_light, f_light, 1.0];
                                } else {
                                    return [
                                        wall_darkness * f_light,
                                        wall_darkness * f_light,
                                        wall_darkness * f_light,
                                        1.0,
                                    ];
                                }
                            };

                            let normalize_light = |light: u8| {
                                return light as f32 / 15.0;
                            };

                            // Bottom Left vertex
                            let average = (
                                normalize_light(neighbors[0]) + // Center
                                normalize_light(neighbors[4]) + // Left
                                normalize_light(neighbors[5]) + // Bottom Left
                                normalize_light(neighbors[1])
                                // Down
                            ) / 4.0;
                            vertex_colors[i * VERTICES_PER_BLOCK + 0] = get_color(average);

                            // Bottom Right vertex
                            let average = (
                                normalize_light(neighbors[0]) + // Center
                                normalize_light(neighbors[2]) + // Right
                                normalize_light(neighbors[6]) + // Bottom Right
                                normalize_light(neighbors[1])
                                // Down
                            ) / 4.0;
                            vertex_colors[i * VERTICES_PER_BLOCK + 1] = get_color(average);

                            // Top Right vertex
                            let average = (
                                normalize_light(neighbors[0]) + // Center
                                normalize_light(neighbors[2]) + // Right
                                normalize_light(neighbors[7]) + // Top Right
                                normalize_light(neighbors[3])
                                // Up
                            ) / 4.0;
                            vertex_colors[i * VERTICES_PER_BLOCK + 2] = get_color(average);

                            // Top Left vertex
                            let average = (
                                normalize_light(neighbors[0]) + // Center
                                normalize_light(neighbors[4]) + // Left
                                normalize_light(neighbors[8]) + // Top Left
                                normalize_light(neighbors[3])
                                // Up
                            ) / 4.0;
                            vertex_colors[i * VERTICES_PER_BLOCK + 3] = get_color(average);
                        }
                    }

                    // Wall Ambient Occlusion
                    if settings_res.wall_ambient_occlusion && li == PlaceMode::WALL as usize {
                        let global = get_global_position(chunk_comp.position, position);
                        if let Some(neighbors) =
                            get_neighboring_blocks_with_corners(&chunks, global, PlaceMode::BLOCK)
                        {
                            let ao_color: [f32; 4] = [0.1 * light, 0.1 * light, 0.1 * light, 1.0];

                            // Down
                            if !neighbors[1].is_transparent() {
                                vertex_colors[i * VERTICES_PER_BLOCK + 0] = ao_color;
                                vertex_colors[i * VERTICES_PER_BLOCK + 1] = ao_color;
                            }

                            // Right
                            if !neighbors[2].is_transparent() {
                                vertex_colors[i * VERTICES_PER_BLOCK + 1] = ao_color;
                                vertex_colors[i * VERTICES_PER_BLOCK + 2] = ao_color;
                            }

                            // Up
                            if !neighbors[3].is_transparent() {
                                vertex_colors[i * VERTICES_PER_BLOCK + 2] = ao_color;
                                vertex_colors[i * VERTICES_PER_BLOCK + 3] = ao_color;
                            }

                            // Left
                            if !neighbors[4].is_transparent() {
                                vertex_colors[i * VERTICES_PER_BLOCK + 0] = ao_color;
                                vertex_colors[i * VERTICES_PER_BLOCK + 3] = ao_color;
                            }

                            // Now check for the corners!!
                            // ===========================

                            // Bottom Left
                            if !neighbors[5].is_transparent() {
                                vertex_colors[i * VERTICES_PER_BLOCK + 0] = ao_color;
                                flip_quad(i, &mut indices);
                            }

                            // Bottom Right
                            if !neighbors[6].is_transparent() {
                                vertex_colors[i * VERTICES_PER_BLOCK + 1] = ao_color;
                                //flip_quad(i, &mut indices);
                            }

                            // Top Right
                            if !neighbors[7].is_transparent() {
                                vertex_colors[i * VERTICES_PER_BLOCK + 2] = ao_color;
                                flip_quad(i, &mut indices);
                            }

                            // Top Left
                            if !neighbors[8].is_transparent() {
                                vertex_colors[i * VERTICES_PER_BLOCK + 3] = ao_color;
                                //flip_quad(i, &mut indices);
                            }
                        }
                    }

                    // Set block UVs
                    let u = |a: i32| {
                        (chunk.layers[li][i] as i32 + a) as f32
                            / (BlockType::SIZE as i32 - 1) as f32
                    };

                    let uvs = &mut vertex_uvs[i * VERTICES_PER_BLOCK..];

                    let global = (chunk_comp.position * CHUNK_WIDTH as i32) + position.as_ivec2();

                    uvs[0] = [u(-1), 1.0];
                    uvs[1] = [u(0), 1.0];
                    uvs[2] = [u(0), 0.0];
                    uvs[3] = [u(-1), 0.0];

                    if chunk.layers[li][i].can_flip_horizontally() {
                        if StdRng::seed_from_u64(u32::from_le_bytes(global.x.to_le_bytes()) as u64)
                            .gen::<bool>()
                        {
                            uvs[0][0] = u(0);
                            uvs[1][0] = u(-1);
                            uvs[2][0] = u(-1);
                            uvs[3][0] = u(0);
                        }
                    }

                    if chunk.layers[li][i].can_flip_vertically() {
                        if StdRng::seed_from_u64(u32::from_le_bytes(global.y.to_le_bytes()) as u64)
                            .gen::<bool>()
                        {
                            uvs[0][1] = 0.0;
                            uvs[1][1] = 0.0;
                            uvs[2][1] = 1.0;
                            uvs[3][1] = 1.0;
                        }
                    }
                }

                mesh.insert_attribute(Mesh::ATTRIBUTE_POSITION, vertex_positions);
                mesh.insert_attribute(Mesh::ATTRIBUTE_COLOR, vertex_colors);
                mesh.insert_attribute(Mesh::ATTRIBUTE_UV_0, vertex_uvs);
                mesh.insert_indices(Indices::U32(indices));
            }
        }
    }
}

mod collision {
    use crate::chunk::{BlockType, CHUNK_AREA, CHUNK_WIDTH, TILE_SIZE};
    use bevy::prelude::{Name, Transform, TransformBundle, UVec2};
    use bevy_xpbd_2d::prelude::Collider;

    type BlockPosition = UVec2;
    type ColliderSpawnDetails = (Name, Collider, TransformBundle);

    /* Rectangle of blocks defined by two vertices.
     * For equivalent components, start <= end is assumed. */
    #[derive(Clone, Copy)]
    pub struct Rectangle {
        pub start: BlockPosition,
        pub end: BlockPosition,
    }
    impl Rectangle {
        fn new(start: BlockPosition, end: BlockPosition) -> Self {
            Self { start, end }
        }
        pub fn as_collider_spawn(&self) -> ColliderSpawnDetails {
            let size_blocks = self.end - self.start + 1;
            let size_px = size_blocks * TILE_SIZE as u32;

            let start_pxpos = self.start * TILE_SIZE as u32;
            let center_pxpos = size_px / 2 + start_pxpos;

            let transform = Transform::from_translation(center_pxpos.extend(0).as_vec3());
            let name = format!("Block Collider between {}..{}", self.start, self.end);
            let size_px = size_px.as_vec2();
            (
                Name::new(name),
                Collider::rectangle(size_px.x, size_px.y),
                TransformBundle::from_transform(transform),
            )
        }
    }

    type Chunk = [BlockType; CHUNK_AREA];
    type Meshes = Vec<Rectangle>;

    fn block_index(block: BlockPosition) -> usize {
        block.y as usize * CHUNK_WIDTH + block.x as usize
    }
    fn collides(block: BlockType) -> bool {
        !block.is_passthrough()
    }
    fn block_at_collides(block: BlockPosition, chunk: &Chunk) -> bool {
        collides(chunk[block_index(block)])
    }
    struct Column {
        x: u32,
        y_min: u32,
        y_max: u32,
    }
    fn all_in_column_collide(chunk: &Chunk, column: Column) -> bool {
        assert!(column.y_min <= column.y_max);
        (column.y_min..=column.y_max)
            .into_iter()
            .map(|y| UVec2::new(column.x, y))
            .all(|block| block_at_collides(block, chunk))
    }
    fn is_between_numbers(a: u32, b: u32, n: u32) -> bool {
        (a <= n && n <= b) || (a >= n && n >= b)
    }
    fn is_inside_rectangle(rectangle: Rectangle, point: BlockPosition) -> bool {
        is_between_numbers(rectangle.start.x, rectangle.end.x, point.x)
            && is_between_numbers(rectangle.start.y, rectangle.end.y, point.y)
    }
    fn rectangles_intersect(a: Rectangle, b: Rectangle) -> bool {
        is_inside_rectangle(a, b.start) || is_inside_rectangle(a, b.end)
    }
    fn is_any_of_area_meshed(area: Rectangle, meshes: &Meshes) -> bool {
        meshes.iter().any(|&mesh| rectangles_intersect(mesh, area))
    }
    fn is_meshed(block: BlockPosition, meshes: &Meshes) -> bool {
        meshes.iter().any(|&mesh| is_inside_rectangle(mesh, block))
    }
    fn is_in_chunk_bounds(position: BlockPosition) -> bool {
        position.x < CHUNK_WIDTH as u32 && position.y < CHUNK_WIDTH as u32
    }
    fn mesh_expand_right(mesh: Rectangle, chunk: &Chunk, meshes: &Meshes) -> Rectangle {
        let maybe_next_end = mesh.end + UVec2::new(1, 0);
        let addition = Rectangle {
            start: UVec2::new(maybe_next_end.x, mesh.start.y),
            end: maybe_next_end,
        };
        let column = Column {
            x: maybe_next_end.x,
            y_min: mesh.start.y,
            y_max: mesh.end.y,
        };
        let addition_is_valid = is_in_chunk_bounds(maybe_next_end)
            && !is_any_of_area_meshed(addition, meshes)
            && all_in_column_collide(chunk, column);
        match addition_is_valid {
            true => mesh_expand_right(Rectangle::new(mesh.start, maybe_next_end), chunk, meshes),
            false => mesh,
        }
    }
    fn mesh_expand_up_and_right(mesh: Rectangle, chunk: &Chunk, meshes: &Meshes) -> Rectangle {
        let maybe_next_end = mesh.end + UVec2::new(0, 1);
        let addition_is_valid = is_in_chunk_bounds(maybe_next_end)
            && !is_meshed(maybe_next_end, meshes)
            && block_at_collides(maybe_next_end, chunk);
        match addition_is_valid {
            true => {
                mesh_expand_up_and_right(Rectangle::new(mesh.start, maybe_next_end), chunk, meshes)
            }
            false => mesh_expand_right(mesh, chunk, meshes),
        }
    }
    /* Expand out from start following greedy meshing */
    fn mesh(start: BlockPosition, chunk: &Chunk, meshes: &Meshes) -> Rectangle {
        mesh_expand_up_and_right(Rectangle { start, end: start }, chunk, meshes)
    }
    fn block_position(index_in_chunk: usize) -> BlockPosition {
        crate::utils::get_position_from_index(index_in_chunk)
    }
    fn maybe_add_mesh_from(start: BlockPosition, chunk: &Chunk, meshes: &mut Meshes) {
        if !is_meshed(start, &meshes) {
            meshes.push(mesh(start, chunk, &meshes));
        }
    }
    pub fn mesh_chunk(chunk: Chunk) -> Meshes {
        let mut meshes = Vec::<Rectangle>::new();
        chunk
            .into_iter()
            .enumerate()
            .filter(|&(_, btype)| collides(btype))
            .map(|(i, _)| block_position(i))
            .for_each(|bpos| maybe_add_mesh_from(bpos, &chunk, &mut meshes));
        meshes
    }
}

fn regenerate_collision(
    mut commands: Commands,
    chunks: Res<Chunks>,
    mut recol_chunk_ev: EventReader<RecollisionChunk>,
    chunk_query: Query<(&Children, &ChunkComponent)>,
    collider_query: Query<&Transform, With<Collider>>,
) {
    for ev in recol_chunk_ev.read() {
        let Ok((children, chunk_compo)) = chunk_query.get(ev.entity) else {
            continue;
        };
        let Some(chunk) = chunks.get(&chunk_compo.position) else {
            continue;
        };

        children
            .iter()
            .filter(|&c| collider_query.get(*c).is_ok())
            .for_each(|&c| commands.entity(c).despawn_recursive());

        collision::mesh_chunk(chunk.layers[PlaceMode::BLOCK as usize])
            .into_iter()
            .for_each(|mesh| {
                commands
                    .spawn(mesh.as_collider_spawn())
                    .set_parent(ev.entity);
            });
    }
}

pub fn generate_chunk_layer_mesh() -> Mesh {
    let mut mesh_vec: Vec<[f32; 3]> = Vec::with_capacity(CHUNK_MESH_SIZE);
    for _ in 0..CHUNK_MESH_SIZE {
        mesh_vec.push([0.0, 0.0, 0.0]);
    }

    Mesh::new(
        PrimitiveTopology::TriangleList,
        RenderAssetUsages::default(),
    )
    .with_inserted_attribute(Mesh::ATTRIBUTE_POSITION, mesh_vec)
    .with_inserted_indices(Indices::U32(generate_chunk_indices()))
}

fn generate_chunk_indices() -> Vec<u32> {
    let mut vec: Vec<u32> = vec![0; CHUNK_INDEX_COUNT];

    let mut offset: usize = 0;
    for i in (0..CHUNK_INDEX_COUNT).step_by(6) {
        vec[i + 0] = 0 + offset as u32;
        vec[i + 1] = 1 + offset as u32;
        vec[i + 2] = 2 + offset as u32;

        vec[i + 3] = 2 + offset as u32;
        vec[i + 4] = 3 + offset as u32;
        vec[i + 5] = 0 + offset as u32;

        offset += 4;
    }

    return vec;
}

fn flip_quad(quad_index: usize, indices: &mut Vec<u32>) {
    let i = quad_index * INDICES_PER_BLOCK;
    let offset = quad_index * 4;

    indices[i + 0] = 0 + offset as u32;
    indices[i + 1] = 1 + offset as u32;
    indices[i + 2] = 3 + offset as u32;

    indices[i + 3] = 1 + offset as u32;
    indices[i + 4] = 2 + offset as u32;
    indices[i + 5] = 3 + offset as u32;
}<|MERGE_RESOLUTION|>--- conflicted
+++ resolved
@@ -24,13 +24,9 @@
 use crate::{
     chunk_manager::Chunks,
     utils::{
-<<<<<<< HEAD
+        greedy-meshing
         get_global_position, get_neighboring_blocks_with_corners, get_neighboring_lights,
         get_neighboring_lights_with_corners, get_position_from_index,
-=======
-        get_global_position, get_index_from_position, get_neighboring_blocks_with_corners,
-        get_neighboring_lights, get_neighboring_lights_with_corners, get_position_from_index,
->>>>>>> 884dc1a3
     },
     GameSettings, GameState,
 };
